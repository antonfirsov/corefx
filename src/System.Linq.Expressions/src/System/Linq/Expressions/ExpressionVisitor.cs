--- conflicted
+++ resolved
@@ -213,28 +213,8 @@
         /// otherwise, returns the original expression.</returns>
         protected internal virtual Expression VisitBlock(BlockExpression node)
         {
-<<<<<<< HEAD
             Expression[] nodes = ExpressionVisitorUtils.VisitBlockExpressions(this, node);
             var v = VisitAndConvert(node.Variables, "VisitBlock");
-=======
-            int count = node.ExpressionCount;
-            Expression[] nodes = null;
-            for (int i = 0; i < count; i++)
-            {
-                Expression oldNode = node.GetExpression(i);
-                Expression newNode = Visit(oldNode);
-
-                if (oldNode != newNode)
-                {
-                    if (nodes == null)
-                    {
-                        nodes = new Expression[count];
-                    }
-                    nodes[i] = newNode;
-                }
-            }
-            var v = VisitAndConvert(node.Variables, nameof(VisitBlock));
->>>>>>> 5ab66e8a
 
             if (v == node.Variables && nodes == null)
             {
