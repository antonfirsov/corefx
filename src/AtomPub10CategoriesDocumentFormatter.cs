--- conflicted
+++ resolved
@@ -5,21 +5,7 @@
 
 namespace Microsoft.ServiceModel.Syndication
 {
-<<<<<<< HEAD
-    using System.Collections.ObjectModel;
-    using System.Runtime.Serialization;
-    using System.Xml.Serialization;
-    using System.Collections.Generic;
-    using System;
-    using System.Xml;
-    using System.Xml.Schema;
-    //using System.ServiceModel.Channels;
-    //using System.ServiceModel.Diagnostics;
-    using System.Diagnostics;
-    using System.Diagnostics.CodeAnalysis;
-    using System.Runtime.CompilerServices;
-    using Microsoft.ServiceModel.Syndication.Resources;
-=======
+
     using Microsoft.ServiceModel.Syndication.Resources;
     using System;
     using System.Diagnostics.CodeAnalysis;
@@ -27,7 +13,6 @@
     using System.Xml;
     using System.Xml.Schema;
     using System.Xml.Serialization;
->>>>>>> 681f0fbd
 
     [TypeForwardedFrom("System.ServiceModel.Web, Version=3.5.0.0, Culture=neutral, PublicKeyToken=31bf3856ad364e35")]
     [XmlRoot(ElementName = App10Constants.Categories, Namespace = App10Constants.Namespace)]
