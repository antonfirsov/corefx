// Licensed to the .NET Foundation under one or more agreements.
// The .NET Foundation licenses this file to you under the MIT license.
// See the LICENSE file in the project root for more information.

namespace Microsoft.ServiceModel.Syndication
{
    internal static class Rss20Constants
    {
        public const string AuthorTag = "author";
        public const string CategoryTag = "category";
        public const string ChannelTag = "channel";
        public const string CopyrightTag = "copyright";
        public const string DescriptionTag = "description";
        public const string DomainTag = "domain";
        public const string EnclosureTag = "enclosure";
        public const string ExtensionWrapperTag = "extensionWrapper";
        public const string GeneratorTag = "generator";
        public const string GuidTag = "guid";
        public const string ImageTag = "image";
        public const string IsPermaLinkTag = "isPermaLink";
        public const string ItemTag = "item";
        public const string LanguageTag = "language";
        public const string LastBuildDateTag = "lastBuildDate";
        public const string LengthTag = "length";
        public const string LinkTag = "link";
        public const string ManagingEditorTag = "managingEditor";
        public const string PubDateTag = "pubDate";
        public const string Rss20Namespace = "";
        public const string RssTag = "rss";
        public const string SourceTag = "source";
        public const string SpecificationLink = "http://blogs.law.harvard.edu/tech/rss";
        public const string TitleTag = "title";
        public const string TypeTag = "type";
        public const string UrlTag = "url";
        public const string Version = "2.0";
        public const string VersionTag = "version";
<<<<<<< HEAD
        //new constants
        public const string DocumentationTag = "docs";
        public const string TimeToLiveTag = "ttl";
        public const string CloudTag = "cloud";
        public const string RatingTag = "rating";
        public const string TextInputTag = "textInput";
        public const string SkipHoursTag = "skipHours";
        public const string SkipDaysTag = "skipDays";
        public const string HourTag = "hour";
        public const string DayTag = "day";
        public const string NameTag = "name";



=======
>>>>>>> a8a8dfe4
    }
}<|MERGE_RESOLUTION|>--- conflicted
+++ resolved
@@ -34,7 +34,6 @@
         public const string UrlTag = "url";
         public const string Version = "2.0";
         public const string VersionTag = "version";
-<<<<<<< HEAD
         //new constants
         public const string DocumentationTag = "docs";
         public const string TimeToLiveTag = "ttl";
@@ -46,10 +45,5 @@
         public const string HourTag = "hour";
         public const string DayTag = "day";
         public const string NameTag = "name";
-
-
-
-=======
->>>>>>> a8a8dfe4
     }
 }