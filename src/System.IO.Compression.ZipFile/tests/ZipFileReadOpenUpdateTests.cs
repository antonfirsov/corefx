// Copyright (c) Microsoft. All rights reserved.
// Licensed under the MIT license. See LICENSE file in the project root for full license information.

using System.Threading.Tasks;
using Xunit;

namespace System.IO.Compression.Test
{
    public partial class ZipTest
    {
        [Fact]
        public void ReadStreamOps()
        {
            using (ZipArchive archive = ZipFile.OpenRead(zfile("normal.zip")))
            {
                foreach (ZipArchiveEntry e in archive.Entries)
                {
                    using (Stream s = e.Open())
                    {
                        Assert.True(s.CanRead, "Can read to read archive");
                        Assert.False(s.CanWrite, "Can't write to read archive");
                        Assert.False(s.CanSeek, "Can't seek on archive");
                        Assert.Equal(LengthOfUnseekableStream(s), e.Length);
                    }
                }
            }
        }

        [Fact]
<<<<<<< HEAD
        [ActiveIssue(1787)]
        public static void UpdateReadTwice()
=======
        public void UpdateReadTwice()
>>>>>>> 578e4ff4
        {
            using (ZipArchive archive = ZipFile.Open(zfile("small.zip"), ZipArchiveMode.Update))
            {
                ZipArchiveEntry entry = archive.Entries[0];
                string contents1, contents2;
                using (StreamReader s = new StreamReader(entry.Open()))
                {
                    contents1 = s.ReadToEnd();
                }
                using (StreamReader s = new StreamReader(entry.Open()))
                {
                    contents2 = s.ReadToEnd();
                }
                Assert.Equal(contents1, contents2);
            }
        }

        [Fact]
<<<<<<< HEAD
        [ActiveIssue(1787)]
        public static async Task UpdateAddFile()
=======
        public async Task UpdateAddFile()
>>>>>>> 578e4ff4
        {
            //add file
            string testArchive = CreateTempCopyFile(zfile("normal.zip"));

            using (ZipArchive archive = ZipFile.Open(testArchive, ZipArchiveMode.Update))
            {
                await UpdateArchive(archive, zmodified(Path.Combine("addFile", "added.txt")), "added.txt");
            }

            await IsZipSameAsDirAsync(testArchive, zmodified("addFile"), ZipArchiveMode.Read);

            //add file and read entries before
            testArchive = CreateTempCopyFile(zfile("normal.zip"));

            using (ZipArchive archive = ZipFile.Open(testArchive, ZipArchiveMode.Update))
            {
                var x = archive.Entries;

                await UpdateArchive(archive, zmodified(Path.Combine("addFile", "added.txt")), "added.txt");
            }

            await IsZipSameAsDirAsync(testArchive, zmodified("addFile"), ZipArchiveMode.Read);


            //add file and read entries after
            testArchive = CreateTempCopyFile(zfile("normal.zip"));

            using (ZipArchive archive = ZipFile.Open(testArchive, ZipArchiveMode.Update))
            {
                await UpdateArchive(archive, zmodified(Path.Combine("addFile", "added.txt")), "added.txt");

                var x = archive.Entries;
            }

            await IsZipSameAsDirAsync(testArchive, zmodified("addFile"), ZipArchiveMode.Read);
        }

        private static async Task UpdateArchive(ZipArchive archive, string installFile, string entryName)
        {
            string fileName = installFile;
            ZipArchiveEntry e = archive.CreateEntry(entryName);

            var file = FileData.GetFile(fileName);
            e.LastWriteTime = file.LastModifiedDate;

            using (var stream = await StreamHelpers.CreateTempCopyStream(fileName))
            {
                using (Stream es = e.Open())
                {
                    es.SetLength(0);
                    stream.CopyTo(es);
                }
            }
        }
    }
}
<|MERGE_RESOLUTION|>--- conflicted
+++ resolved
@@ -27,12 +27,7 @@
         }
 
         [Fact]
-<<<<<<< HEAD
-        [ActiveIssue(1787)]
-        public static void UpdateReadTwice()
-=======
         public void UpdateReadTwice()
->>>>>>> 578e4ff4
         {
             using (ZipArchive archive = ZipFile.Open(zfile("small.zip"), ZipArchiveMode.Update))
             {
@@ -51,12 +46,7 @@
         }
 
         [Fact]
-<<<<<<< HEAD
-        [ActiveIssue(1787)]
-        public static async Task UpdateAddFile()
-=======
         public async Task UpdateAddFile()
->>>>>>> 578e4ff4
         {
             //add file
             string testArchive = CreateTempCopyFile(zfile("normal.zip"));
