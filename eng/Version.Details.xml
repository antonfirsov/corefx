<Dependencies>
  <ProductDependencies>
<<<<<<< HEAD
    <Dependency Name="Microsoft.NETCore.Runtime.CoreCLR" Version="3.0.1-servicing.19515.2">
      <Uri>https://github.com/dotnet/coreclr</Uri>
      <Sha>ecfe3bca7cfbd413415af9d2bcccb5f9a361f962</Sha>
    </Dependency>
    <Dependency Name="Microsoft.NETCore.ILAsm" Version="3.0.1-servicing.19515.2">
      <Uri>https://github.com/dotnet/coreclr</Uri>
      <Sha>ecfe3bca7cfbd413415af9d2bcccb5f9a361f962</Sha>
    </Dependency>
    <Dependency Name="Microsoft.NET.Sdk.IL" Version="3.0.1-servicing.19515.2">
      <Uri>https://github.com/dotnet/coreclr</Uri>
      <Sha>ecfe3bca7cfbd413415af9d2bcccb5f9a361f962</Sha>
=======
    <Dependency Name="Microsoft.NETCore.Runtime.CoreCLR" Version="3.1.0-preview2.19510.7">
      <Uri>https://github.com/dotnet/coreclr</Uri>
      <Sha>e38f3722a98ea66b805f388cd613ac587a44d7d2</Sha>
    </Dependency>
    <Dependency Name="Microsoft.NETCore.ILAsm" Version="3.1.0-preview2.19510.7">
      <Uri>https://github.com/dotnet/coreclr</Uri>
      <Sha>e38f3722a98ea66b805f388cd613ac587a44d7d2</Sha>
    </Dependency>
    <Dependency Name="Microsoft.NET.Sdk.IL" Version="3.1.0-preview2.19510.7">
      <Uri>https://github.com/dotnet/coreclr</Uri>
      <Sha>e38f3722a98ea66b805f388cd613ac587a44d7d2</Sha>
>>>>>>> d6156966
    </Dependency>
  </ProductDependencies>
  <ToolsetDependencies>
    <Dependency Name="Microsoft.NETCore.App" Version="3.1.0-preview1.19459.38">
      <Uri>https://github.com/dotnet/core-setup</Uri>
      <Sha>0d6763312a2754e45d604ebdc69c8ac7e21a2187</Sha>
    </Dependency>
    <Dependency Name="Microsoft.NETCore.DotNetHost" Version="3.1.0-preview1.19459.38">
      <Uri>https://github.com/dotnet/core-setup</Uri>
      <Sha>0d6763312a2754e45d604ebdc69c8ac7e21a2187</Sha>
    </Dependency>
    <Dependency Name="Microsoft.NETCore.DotNetHostPolicy" Version="3.1.0-preview1.19459.38">
      <Uri>https://github.com/dotnet/core-setup</Uri>
      <Sha>0d6763312a2754e45d604ebdc69c8ac7e21a2187</Sha>
    </Dependency>
    <Dependency Name="Microsoft.NETCore.Platforms" Version="3.0.0-preview9.19409.15">
      <Uri>https://github.com/dotnet/corefx</Uri>
      <Sha>976b84b4d969ce5d87bc437d811ec8864b47947a</Sha>
    </Dependency>
    <Dependency Name="runtime.native.System.IO.Ports" Version="4.6.0-preview9.19409.15">
      <Uri>https://github.com/dotnet/corefx</Uri>
      <Sha>976b84b4d969ce5d87bc437d811ec8864b47947a</Sha>
    </Dependency>
    <Dependency Name="Microsoft.DotNet.Arcade.Sdk" Version="1.0.0-beta.19474.3">
      <Uri>https://github.com/dotnet/arcade</Uri>
      <Sha>0e9ffd6464aff37aef2dc41dc2162d258f266e32</Sha>
    </Dependency>
    <Dependency Name="NETStandard.Library" Version="2.1.0">
      <Uri>https://github.com/dotnet/standard</Uri>
      <Sha>a5b5f2e1e369972c8ff1e2183979fab6099f52ef</Sha>
    </Dependency>
    <Dependency Name="Microsoft.DotNet.Helix.Sdk" Version="2.0.0-beta.19474.3">
      <Uri>https://github.com/dotnet/arcade</Uri>
      <Sha>0e9ffd6464aff37aef2dc41dc2162d258f266e32</Sha>
    </Dependency>
    <Dependency Name="Microsoft.DotNet.ApiCompat" Version="1.0.0-beta.19474.3">
      <Uri>https://github.com/dotnet/arcade</Uri>
      <Sha>0e9ffd6464aff37aef2dc41dc2162d258f266e32</Sha>
    </Dependency>
    <Dependency Name="Microsoft.DotNet.GenAPI" Version="1.0.0-beta.19474.3">
      <Uri>https://github.com/dotnet/arcade</Uri>
      <Sha>0e9ffd6464aff37aef2dc41dc2162d258f266e32</Sha>
    </Dependency>
    <Dependency Name="Microsoft.DotNet.GenFacades" Version="1.0.0-beta.19474.3">
      <Uri>https://github.com/dotnet/arcade</Uri>
      <Sha>0e9ffd6464aff37aef2dc41dc2162d258f266e32</Sha>
    </Dependency>
    <Dependency Name="Microsoft.DotNet.XUnitExtensions" Version="2.4.1-beta.19474.3">
      <Uri>https://github.com/dotnet/arcade</Uri>
      <Sha>0e9ffd6464aff37aef2dc41dc2162d258f266e32</Sha>
    </Dependency>
    <Dependency Name="Microsoft.DotNet.XUnitConsoleRunner" Version="2.5.1-beta.19474.3">
      <Uri>https://github.com/dotnet/arcade</Uri>
      <Sha>0e9ffd6464aff37aef2dc41dc2162d258f266e32</Sha>
    </Dependency>
    <Dependency Name="Microsoft.DotNet.Build.Tasks.Packaging" Version="1.0.0-beta.19474.3">
      <Uri>https://github.com/dotnet/arcade</Uri>
      <Sha>0e9ffd6464aff37aef2dc41dc2162d258f266e32</Sha>
    </Dependency>
    <Dependency Name="Microsoft.DotNet.CodeAnalysis" Version="1.0.0-beta.19474.3">
      <Uri>https://github.com/dotnet/arcade</Uri>
      <Sha>0e9ffd6464aff37aef2dc41dc2162d258f266e32</Sha>
    </Dependency>
    <Dependency Name="Microsoft.DotNet.CoreFxTesting" Version="1.0.0-beta.19474.3">
      <Uri>https://github.com/dotnet/arcade</Uri>
      <Sha>0e9ffd6464aff37aef2dc41dc2162d258f266e32</Sha>
    </Dependency>
    <Dependency Name="Microsoft.DotNet.RemoteExecutor" Version="1.0.0-beta.19474.3">
      <Uri>https://github.com/dotnet/arcade</Uri>
      <Sha>0e9ffd6464aff37aef2dc41dc2162d258f266e32</Sha>
    </Dependency>
    <Dependency Name="Microsoft.DotNet.Build.Tasks.Configuration" Version="1.0.0-beta.19474.3">
      <Uri>https://github.com/dotnet/arcade</Uri>
      <Sha>0e9ffd6464aff37aef2dc41dc2162d258f266e32</Sha>
    </Dependency>
    <Dependency Name="Microsoft.DotNet.Build.Tasks.Feed" Version="2.2.0-beta.19474.3">
      <Uri>https://github.com/dotnet/arcade</Uri>
      <Sha>0e9ffd6464aff37aef2dc41dc2162d258f266e32</Sha>
    </Dependency>
    <Dependency Name="Microsoft.DotNet.VersionTools.Tasks" Version="1.0.0-beta.19474.3">
      <Uri>https://github.com/dotnet/arcade</Uri>
      <Sha>0e9ffd6464aff37aef2dc41dc2162d258f266e32</Sha>
    </Dependency>
    <Dependency Name="optimization.windows_nt-x64.IBC.CoreFx" Version="99.99.99-master-20190912.1">
      <Uri>https://dev.azure.com/dnceng/internal/_git/dotnet-optimization</Uri>
      <Sha>48fd58c24cddbc6c0b0de1c00204aae1170f4864</Sha>
    </Dependency>
  </ToolsetDependencies>
</Dependencies><|MERGE_RESOLUTION|>--- conflicted
+++ resolved
@@ -1,18 +1,5 @@
 <Dependencies>
   <ProductDependencies>
-<<<<<<< HEAD
-    <Dependency Name="Microsoft.NETCore.Runtime.CoreCLR" Version="3.0.1-servicing.19515.2">
-      <Uri>https://github.com/dotnet/coreclr</Uri>
-      <Sha>ecfe3bca7cfbd413415af9d2bcccb5f9a361f962</Sha>
-    </Dependency>
-    <Dependency Name="Microsoft.NETCore.ILAsm" Version="3.0.1-servicing.19515.2">
-      <Uri>https://github.com/dotnet/coreclr</Uri>
-      <Sha>ecfe3bca7cfbd413415af9d2bcccb5f9a361f962</Sha>
-    </Dependency>
-    <Dependency Name="Microsoft.NET.Sdk.IL" Version="3.0.1-servicing.19515.2">
-      <Uri>https://github.com/dotnet/coreclr</Uri>
-      <Sha>ecfe3bca7cfbd413415af9d2bcccb5f9a361f962</Sha>
-=======
     <Dependency Name="Microsoft.NETCore.Runtime.CoreCLR" Version="3.1.0-preview2.19510.7">
       <Uri>https://github.com/dotnet/coreclr</Uri>
       <Sha>e38f3722a98ea66b805f388cd613ac587a44d7d2</Sha>
@@ -24,7 +11,6 @@
     <Dependency Name="Microsoft.NET.Sdk.IL" Version="3.1.0-preview2.19510.7">
       <Uri>https://github.com/dotnet/coreclr</Uri>
       <Sha>e38f3722a98ea66b805f388cd613ac587a44d7d2</Sha>
->>>>>>> d6156966
     </Dependency>
   </ProductDependencies>
   <ToolsetDependencies>
