--- conflicted
+++ resolved
@@ -27,11 +27,7 @@
     <PackageVersion Condition="'$(PackageVersion)' == ''">4.7.0</PackageVersion>
     <!-- major.minor.release version of the platforms package we're currently building
          Pre-release will be appended during build -->
-<<<<<<< HEAD
-    <PlatformPackageVersion>3.0.1</PlatformPackageVersion>
-=======
     <PlatformPackageVersion>3.1.0</PlatformPackageVersion>
->>>>>>> ff5c2bed
     <SkipValidatePackageTargetFramework>true</SkipValidatePackageTargetFramework>
     <SkipGenerationCheck>true</SkipGenerationCheck>
     <!-- The index check here is used to determine if the assembly is containted in a stable package version.
